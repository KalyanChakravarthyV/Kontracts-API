--- conflicted
+++ resolved
@@ -7,16 +7,19 @@
 
 from .database import engine, Base
 from .api.v1 import leases, schedules, payments
-<<<<<<< HEAD
-=======
-from .oauth_config import AUTH0_DOMAIN
->>>>>>> 201258c2
 
 import sys
+import logging
 import logging
 from dotenv import load_dotenv
 
 load_dotenv()
+
+# Basic logging to console for FastAPI/uvicorn output
+logging.basicConfig(
+    level=logging.DEBUG,
+    format="%(asctime)s %(levelname)s [%(name)s] %(message)s",
+)
 
 # Basic logging to console for FastAPI/uvicorn output
 logging.basicConfig(
@@ -40,13 +43,18 @@
 ### Authentication
 
 All endpoints require authentication using Bearer tokens issued by Auth0.
+All endpoints require authentication using Bearer tokens issued by Auth0.
 
 **To get started:**
 1. Obtain an Auth0 access token for your API audience.
 2. Click the **🔓 Authorize** button and enter your token
 3. Or add `Bearer <token>` to the Authorization header manually
+1. Obtain an Auth0 access token for your API audience.
+2. Click the **🔓 Authorize** button and enter your token
+3. Or add `Bearer <token>` to the Authorization header manually
 
 ### OAuth2 Flow
+Use your Auth0-issued token for all API calls.
 Use your Auth0-issued token for all API calls.
     """,
     version="1.0.0",
@@ -78,7 +86,11 @@
             "description": "Enter the Bearer token issued by Auth0"
         },
     }
+            "description": "Enter the Bearer token issued by Auth0"
+        },
+    }
 
+    # Apply security to all endpoints
     # Apply security to all endpoints
     if "paths" in openapi_schema:
         for path, path_item in openapi_schema["paths"].items():
